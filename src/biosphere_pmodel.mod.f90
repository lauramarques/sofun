--- conflicted
+++ resolved
@@ -10,10 +10,6 @@
   use md_tile, only: tile_type, initglobal_tile
   use md_interface, only: getout_daily_forcing, initoutput_forcing, initio_forcing, initio_nc_forcing, writeout_ascii_forcing, writeout_nc_forcing
   use md_soiltemp, only: getout_daily_soiltemp, soiltemp, initoutput_soiltemp
-<<<<<<< HEAD
-
-=======
->>>>>>> 04d8fd6f
 
   implicit none
 
@@ -108,15 +104,6 @@
     !----------------------------------------------------------------
     ! Initialise output variables for this year
     !----------------------------------------------------------------
-<<<<<<< HEAD
-    if (verbose) print*, 'initoutput_() ...'
-    call initoutput_waterbal( size(interface%grid) )
-    call initoutput_gpp(      size(interface%grid) )
-    call initoutput_plant(    size(interface%grid) )
-    call initoutput_forcing(  size(interface%grid) )
-    call initoutput_soiltemp( size(interface%grid) )
-    if (verbose) print*, '... done'
-=======
     if (.not.interface%params_siml%is_calib) then
       if (verbose) print*, 'initoutput_() ...'
       call initoutput_waterbal( size(interface%grid) )
@@ -126,7 +113,9 @@
       call initoutput_soiltemp( size(interface%grid) )
       if (verbose) print*, '... done'
     end if
->>>>>>> 04d8fd6f
+
+    ! additional initialisation for rolling annual mean calculations (also needed in calibration mode)
+    call init_rlm_waterbal( size(interface%grid) )
 
     !----------------------------------------------------------------
     ! LOOP THROUGH GRIDCELLS
@@ -216,8 +205,10 @@
             !----------------------------------------------------------------
             ! initialise daily updated variables 
             !----------------------------------------------------------------
+            if (verbose) print*,'calling initdaily_() ...'
             call initdaily_plant( plant_fluxes(:) )
             call initdaily_waterbal()
+            if (verbose) print*,'... done.'
 
             !----------------------------------------------------------------
             ! get soil moisture, and runoff
@@ -287,23 +278,6 @@
             !----------------------------------------------------------------
             ! collect from daily updated state variables for annual variables
             !----------------------------------------------------------------
-<<<<<<< HEAD
-            if (verbose) print*,'calling getout_daily() ... '
-            call getout_daily_waterbal( jpngr, moy, doy, solar, tile(:,jpngr)%soil%phy )
-            call getout_daily_gpp( out_pmodel(:,moy), plant_fluxes(:), jpngr, doy )
-            call getout_daily_plant( plant(:,jpngr), plant_fluxes(:), jpngr, moy, doy )
-            call getout_daily_forcing( jpngr, moy, doy )
-            call getout_daily_soiltemp( jpngr, moy, doy, tile(:,jpngr)%soil%phy )
-            if (verbose) print*,'... done'
-            ! additional getout for rolling annual mean calculations (also needed in calibration mode)
-            call getrlm_daily_waterbal( jpngr, doy )
-
-            !----------------------------------------------------------------
-            ! populate function return variable
-            !----------------------------------------------------------------
-            ! print*,'plant(1,jpngr)%fapar_ind', plant(1,jpngr)%fapar_ind
-            out_biosphere%fapar(doy) = plant(1,jpngr)%fapar_ind
-=======
             if (.not.interface%params_siml%is_calib) then
               if (verbose) print*,'calling getout_daily() ... '
               call getout_daily_waterbal( jpngr, moy, doy, solar, tile(:,jpngr)%soil%phy )
@@ -314,11 +288,13 @@
               if (verbose) print*,'... done'
             end if
 
-            ! ! additional getout for rolling annual mean calculations (also needed in calibration mode)
-            ! print*,'2'
-            ! call getrlm_daily_waterbal( jpngr, doy )
-            ! print*,'3'
->>>>>>> 04d8fd6f
+            call getrlm_daily_waterbal( jpngr, doy )
+
+            !----------------------------------------------------------------
+            ! populate function return variable
+            !----------------------------------------------------------------
+            ! print*,'plant(1,jpngr)%fapar_ind', plant(1,jpngr)%fapar_ind
+            out_biosphere%fapar(doy) = plant(1,jpngr)%fapar_ind
 
 
           end do dayloop
@@ -338,17 +314,10 @@
       end if
     end do gridcellloop
 
-<<<<<<< HEAD
     !----------------------------------------------------------------
     ! Get rolling multi-year averages (needs to store entire arrays)
     !----------------------------------------------------------------
     call get_rlm_waterbal( tile(:,:)%soil%phy, interface%steering%init )
-=======
-    ! !----------------------------------------------------------------
-    ! ! Get rolling multi-year averages (needs to store entire arrays)
-    ! !----------------------------------------------------------------
-    ! call get_rlm_waterbal( tile(:,:)%soil%phy, interface%steering%init )
->>>>>>> 04d8fd6f
 
     !----------------------------------------------------------------
     ! Write to ascii output
@@ -370,11 +339,17 @@
     end if
 
 
-<<<<<<< HEAD
-
-=======
+    if (interface%steering%finalize) then
+      !----------------------------------------------------------------
+      ! Finazlize run: deallocating memory
+      !----------------------------------------------------------------
+      deallocate( tile )
+      deallocate( plant )
+      deallocate( plant_fluxes )
+
+    end if
+
     if (verbose) print*,'Done with biosphere for this year. Guete Rutsch!'
->>>>>>> 04d8fd6f
 
   end function biosphere_annual
 
