module md_biosphere

  use md_params_core
  use md_classdefs
  use md_params_soil, only: paramtype_soil
  use md_waterbal, only: solartype, waterbal, getsolar, getout_daily_waterbal, initoutput_waterbal, getpar_modl_waterbal, initio_nc_waterbal, writeout_nc_waterbal, init_rlm_waterbal, get_rlm_waterbal, getrlm_daily_waterbal
  use md_tile, only: tile_type, tile_fluxes_type, initglobal_tile, initdaily_tile
  use md_interface, only: getout_daily_forcing, initoutput_forcing, initio_nc_forcing, writeout_nc_forcing

  implicit none

  private
  public biosphere_annual

  !----------------------------------------------------------------
  ! Module-specific (private) variables
  !----------------------------------------------------------------
  ! derived types from L1 modules
  type( tile_type ),         allocatable, dimension(:,:) :: tile
  type( tile_fluxes_type ),  allocatable, dimension(:)   :: tile_fluxes

  ! derived types from L2 modules
  type( solartype )                              :: solar

contains

  function biosphere_annual() result( out_biosphere )
    !////////////////////////////////////////////////////////////////
    ! function BIOSPHERE_annual calculates net ecosystem exchange (nee)
    ! in response to environmental boundary conditions (atmospheric 
    ! CO2, temperature, Nitrogen deposition. This SR "replaces" 
    ! LPJ, also formulated as subroutine.
    ! Copyright (C) 2015, see LICENSE, Benjamin David Stocker
    ! contact: b.stocker@imperial.ac.uk
    !----------------------------------------------------------------
    use md_interface, only: interface, outtype_biosphere
  
    ! return variable
    type(outtype_biosphere) :: out_biosphere

    ! local variables
    integer :: dm, moy, jpngr, doy

    ! xxx debug
    logical, parameter :: verbose = .false.
    logical, parameter :: splashtest = .false.
    integer, parameter :: lev_splashtest = 2
    integer, parameter :: testdoy = 55

    !----------------------------------------------------------------
    ! INITIALISATIONS
    !----------------------------------------------------------------
    if (interface%steering%init) then

      !----------------------------------------------------------------
      ! GET MODEL PARAMETERS
      ! read model parameters that may be varied for optimisation
      !----------------------------------------------------------------
      if (verbose) print*, 'getpar_modl() ...'
      call getpar_modl_waterbal()
      if (verbose) print*, '... done'

      !----------------------------------------------------------------
      ! Initialise pool variables and/or read from restart file (not implemented)
      !----------------------------------------------------------------
      if (verbose) print*, 'initglobal_() ...'
      allocate( tile(  nlu,  size(interface%grid) ) )
      allocate( tile_fluxes(  nlu ) )

      call initglobal_tile(  tile(:,:),  size(interface%grid) )

      if (verbose) print*, '... done'

    endif

    !----------------------------------------------------------------
    ! Open NetCDF output files (one for each year)
    !----------------------------------------------------------------
    if (.not.interface%params_siml%is_calib) then
      if (verbose) print*, 'initio_nc_() ...'
      call initio_nc_forcing()
      call initio_nc_waterbal()
      if (verbose) print*, '... done'
    end if
    
    !----------------------------------------------------------------
    ! Initialise output variables for this year
    !----------------------------------------------------------------
    if (.not.interface%params_siml%is_calib) then
      if (verbose) print*, 'initoutput_() ...'
      call initoutput_forcing(  size(interface%grid) )
      call initoutput_waterbal( size(interface%grid) )
      if (verbose) print*, '... done'
    end if

    ! additional initialisation for rolling annual mean calculations (also needed in calibration mode)
    call init_rlm_waterbal( size(interface%grid) )

    !----------------------------------------------------------------
    ! LOOP THROUGH GRIDCELLS
    !----------------------------------------------------------------
    if (verbose) print*,'looping through gridcells ...'
    gridcellloop: do jpngr=1,size(interface%grid)

      if (interface%grid(jpngr)%dogridcell) then

        if (verbose) print*,'----------------------'
        if (verbose) print*,'JPNGR: ', jpngr
        if (verbose) print*,'----------------------'

        !----------------------------------------------------------------
        ! Get radiation based on daily temperature, sunshine fraction, and 
        ! elevation.
        ! This is not compatible with a daily biosphere-climate coupling. I.e., 
        ! there is a daily loop within 'getsolar'!
        !----------------------------------------------------------------
        if (verbose) print*,'calling getsolar() ... '
        if (verbose) print*,'    with argument lat = ', interface%grid(jpngr)%lat
        if (verbose) print*,'    with argument elv = ', interface%grid(jpngr)%elv
        if (verbose) print*,'    with argument dfsun (ann. mean) = ', sum( interface%climate(jpngr)%dfsun(:) / ndayyear )
        if (verbose) print*,'    with argument dppfd (ann. mean) = ', sum( interface%climate(jpngr)%dppfd(:) / ndayyear )
        if (splashtest) then
          ! for comparison with Python SPLASH
          interface%climate(jpngr)%dfsun(:) = 0.562000036
          interface%climate(jpngr)%dppfd(:) = dummy
          solar = getsolar( 67.25, 87.0, interface%climate(jpngr)%dfsun(:), interface%climate(jpngr)%dppfd(:), splashtest=splashtest, testdoy=testdoy )
          if (lev_splashtest==1) stop 'end of splash test level 1'
        else
          solar = getsolar( &
                            interface%grid(jpngr)%lat, & 
                            interface%grid(jpngr)%elv, & 
                            interface%climate(jpngr)%dfsun(:), & 
                            interface%climate(jpngr)%dppfd(:),  & 
                            splashtest = splashtest, testdoy=testdoy &
                            )
        end if
        if (verbose) print*,'... done'

        !----------------------------------------------------------------
        ! LOOP THROUGH MONTHS
        !----------------------------------------------------------------
        doy=0
        monthloop: do moy=1,nmonth

          !----------------------------------------------------------------
          ! LOOP THROUGH DAYS
          !----------------------------------------------------------------
          dayloop: do dm=1,ndaymonth(moy)
            doy=doy+1

            if (verbose) print*,'----------------------'
            if (verbose) print*,'YEAR, DOY ', interface%steering%year, doy
            if (verbose) print*,'----------------------'

            !----------------------------------------------------------------
            ! initialise daily updated variables 
            !----------------------------------------------------------------
            if (verbose) print*,'calling initdaily_() ...'
            call initdaily_tile( tile_fluxes(:) )
            if (verbose) print*,'... done.'

            !----------------------------------------------------------------
            ! get soil moisture, and runoff
            !----------------------------------------------------------------
            if (verbose) print*,'calling waterbal() ... '
            ! print*,'lon,lat,ilon,ilat,jpngr', interface%grid(jpngr)%lon, interface%grid(jpngr)%lat, interface%grid(jpngr)%ilon, interface%grid(jpngr)%ilat, jpngr
            call waterbal( &
                          tile(:,jpngr)%soil, &
                          tile_fluxes(:), &
                          doy, &
                          jpngr, & 
                          interface%grid(jpngr)%lat, & 
                          interface%grid(jpngr)%elv, & 
                          interface%climate(jpngr)%dprec(doy), & 
                          interface%climate(jpngr)%dtemp(doy), & 
                          interface%climate(jpngr)%dfsun(doy), &
                          interface%climate(jpngr)%dnetrad(doy), &
                          splashtest=splashtest, lev_splashtest=lev_splashtest, testdoy=testdoy &
                          )
            if (verbose) print*,'... done'

            !----------------------------------------------------------------
            ! collect from daily updated state variables for annual variables
            !----------------------------------------------------------------
            if (.not.interface%params_siml%is_calib) then
              if (verbose) print*,'calling getout_daily() ... '
              call getout_daily_waterbal( jpngr, moy, doy, solar, tile(:,jpngr)%soil%phy )
              call getout_daily_forcing( jpngr, moy, doy )
              if (verbose) print*,'... done'
            end if

            call getrlm_daily_waterbal( jpngr, doy )

            !----------------------------------------------------------------
            ! populate function return variable
            !----------------------------------------------------------------
            if (npft>1) stop 'think about npft > 1'
<<<<<<< HEAD
            out_biosphere%fapar(doy)  = 0.0
            out_biosphere%gpp(doy)    = 0.0
            out_biosphere%transp(doy) = 0.0
=======
            out_biosphere%fapar(doy)   = 0.0
            out_biosphere%gpp(doy)     = 0.0
            out_biosphere%transp(doy)  = 0.0
>>>>>>> a7f32a3c

          end do dayloop

        end do monthloop

        ! !----------------------------------------------------------------
        ! ! collect annual output
        ! !----------------------------------------------------------------
        ! if (.not.interface%params_siml%is_calib) then
        !   if (verbose) print*,'calling getout_annual_() ... '
        !   if (verbose) print*,'... done'
        ! end if

      end if

    end do gridcellloop

    !----------------------------------------------------------------
    ! Write to NetCDF output
    !----------------------------------------------------------------
    if (.not.interface%params_siml%is_calib) then
      if (verbose) print*,'calling writeout_nc_() ... '
      call writeout_nc_forcing()
      call writeout_nc_waterbal()
      if (verbose) print*,'... done'
    end if

    if (interface%steering%finalize) then
      !----------------------------------------------------------------
      ! Finazlize run: deallocating memory
      !----------------------------------------------------------------
      deallocate( tile )
      deallocate( tile_fluxes )
    end if

    if (verbose) print*,'Done with biosphere for this year. Guete Rutsch!'

  end function biosphere_annual

end module md_biosphere<|MERGE_RESOLUTION|>--- conflicted
+++ resolved
@@ -194,16 +194,10 @@
             !----------------------------------------------------------------
             ! populate function return variable
             !----------------------------------------------------------------
-            if (npft>1) stop 'think about npft > 1'
-<<<<<<< HEAD
-            out_biosphere%fapar(doy)  = 0.0
-            out_biosphere%gpp(doy)    = 0.0
-            out_biosphere%transp(doy) = 0.0
-=======
+            ! if (npft>1) stop 'think about npft > 1'
             out_biosphere%fapar(doy)   = 0.0
             out_biosphere%gpp(doy)     = 0.0
             out_biosphere%transp(doy)  = 0.0
->>>>>>> a7f32a3c
 
           end do dayloop
 
