--- conflicted
+++ resolved
@@ -226,17 +226,6 @@
         ! GPP
         dgpp(pft)    = calc_dgpp( canopy(pft)%fapar_ind, solar%dppfd(doy), mlue(pft,moy), dtemp, evap(lu)%cpa )
         ! dgpp(pft)    = calc_dgpp( canopy(pft)%fapar_ind, solar%dppfd(doy), mlue(pft,moy), dtemp )
-<<<<<<< HEAD
-=======
-        ! print*,'DOY, GPP ', doy, dgpp(pft)
-        ! print*,'fAPAR ', canopy(pft)%fapar_ind
-        ! print*,'dppfd ', solar%dppfd(doy)
-        ! print*,'mlue  ', mlue(pft,moy)
-        ! print*,'temp  ', dtemp
-        ! print*,'pft   ', pft
-        ! print*,'moy   ', moy
-        ! print*,'--------------'
->>>>>>> 2301ff41
 
         ! Dark respiration
         drd(pft)     = calc_drd( canopy(pft)%fapar_ind, solar%meanmppfd(moy), mrd_unitiabs(pft,moy), dtemp, evap(lu)%cpa )
@@ -346,12 +335,7 @@
           ! print*,'elv   ', elv
           ! print*,'C4    ', params_pft_plant(pft)%c4
 
-<<<<<<< HEAD
-          ! if (mtemp(moy)>temp0) then
-=======
           if (mtemp(moy)>0.0) then
->>>>>>> 2301ff41
-
             ! Plant is only active above absolute minimum temperature 'temp0' (usually at 0 deg C)
           
             if ( params_pft_plant(pft)%c4 ) then
@@ -763,10 +747,10 @@
     ! unit cost of carboxylation
     params_gpp%beta  = getparreal( 'params/params_gpp_pmodel.dat', 'beta' )
 
+    ! Ratio of Rdark to Vcmax25, number from Atkin et al., 2015 for C3 herbaceous
+    params_pft_gpp%rd_to_vcmax  = getparreal( 'params/params_gpp_pmodel.dat', 'rd_to_vcmax' )
+
     do pft=1,npft
-
-      ! Ratio of Rdark to Vcmax25, number from Atkin et al., 2015 for C3 herbaceous
-      params_pft_gpp(pft)%rd_to_vcmax  = getparreal( 'params/params_gpp_pmodel.dat', 'rd_to_vcmax_'//params_pft_plant(pft)%pftname )
 
       ! ramp slope for phenology (1 for grasses: immediate phenology turning on)
       params_pft_gpp(pft)%kphio = getparreal( 'params/params_gpp_pmodel.dat', 'kphio_'//params_pft_plant(pft)%pftname )
@@ -1322,10 +1306,6 @@
 
     ! ftemp is a linear ramp down from 1.0 at 12 deg C to 0.0 at 0 deg C
     ftemp = max( 0.0, min( 1.0, (dtemp - temp0) / temp1 ) )
-<<<<<<< HEAD
-    ! print*,'ftemp ', ftemp
-=======
->>>>>>> 2301ff41
 
     ! ! no temperature ramp
     ! ftemp = 1.0
