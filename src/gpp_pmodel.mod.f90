--- conflicted
+++ resolved
@@ -89,32 +89,6 @@
   !----------------------------------------------------------------
   ! Function return variables as derived types
   type outtype_pmodel
-<<<<<<< HEAD
-    real :: gpp                   ! gross primary productivity (g C m-2, calculated only if fAPAR and PPFD are not 'dummy')
-    real :: gstar                 ! photorespiratory compensation point - Gamma-star (Pa)
-    real :: chi                   ! = ci/ca, leaf-internal to ambient CO2 partial pressure, ci/ca (unitless)
-    real :: ci                    ! leaf-internal partial pressure, (Pa)
-    real :: ca                    ! ambient partial pressure, (Pa)
-    real :: iwue                  ! intrinsic water use efficiency (unitless)
-    real :: gs_unitiabs           ! stomatal conductance to H2O, expressed per units absorbed light (mol H2O m-2 m-1 / (mol light m-2))
-    real :: assim
-    real :: vcmax                 ! maximum carboxylation capacity per unit ground area (mol CO2 m-2 s-1)
-    real :: vcmax25               ! Vcmax25 (vcmax normalized to 25 deg C) (mol CO2 m-2 s-1)
-    real :: vcmax_unitfapar       ! Vcmax per fAPAR (mol CO2 m-2 s-1)
-    real :: vcmax_unitiabs        ! Vcmax per unit absorbed light (xxx units)
-    real :: ftemp_inst_vcmax      ! Instantaneous temperature response factor of Vcmax (unitless)
-    real :: ftemp_inst_rd         ! Instantaneous temperature response factor of Rd (unitless)
-    real :: rd                    ! Dark respiration (mol CO2 m-2 s-1)
-    real :: rd_unitfapar          ! Dark respiration per fAPAR (mol CO2 m-2 s-1)
-    real :: rd_unitiabs           ! Dark respiration per unit absorbed light (mol CO2 m-2 s-1)
-    real :: actnv 
-    real :: actnv_unitfapar 
-    real :: actnv_unitiabs 
-    real :: lue                   ! light use efficiency (mol CO2 / mol photon)
-    ! real :: transp                ! transpiration [g H2O (mol photons)-1]
-    ! real :: transp_unitfapar      ! transpiration per unit fAPAR [g H2O (mol photons)-1]
-    ! real :: transp_unitiabs       ! transpiration per unit light absorbed light [g H2O (mol photons)-1]
-=======
     real :: ci                  ! leaf-internal partial pressure, (Pa)
     real :: chi                 ! = ci/ca, leaf-internal to ambient CO2 partial pressure, ci/ca (unitless)
     real :: iwue                ! intrinsic water use efficiency = A / gs = ca - ci = ca ( 1 - chi ) , unitless
@@ -135,7 +109,6 @@
     real :: actnv_unitfapar     ! Metabolic leaf N per unit fAPAR (g N m-2)
     real :: actnv_unitiabs      ! Metabolic leaf N per unit absorbed light (g N m-2 mol-1)
     real :: transp              ! Canopy-level total transpiration rate (g H2O (mol photons)-1)
->>>>>>> e8deae7c
   end type outtype_pmodel
 
   type outtype_lue
