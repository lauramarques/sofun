module md_plant
  !////////////////////////////////////////////////////////////////
  !  Module contains (constrainable) model parameters.
  !  Model parameters adopted here are from LPX C3 grass PFT
  !  Litter and soil turnover parameters are divided by 365 to 
  !  convert from [1/yr] to [1/d].
  ! Copyright (C) 2015, see LICENSE, Benjamin David Stocker
  ! contact: b.stocker@imperial.ac.uk
  !----------------------------------------------------------------
  use md_params_core

  implicit none

  private
  public plant_type, plant_fluxes_type, getpar_modl_plant, params_pft_plant, &
    initdaily_plant, initoutput_plant, initio_plant, getout_daily_plant,     &
    writeout_ascii_plant, maxdoy, initglobal_plant, get_leaftraits,          &
    getout_annual_plant

  !----------------------------------------------------------------
  ! Public, module-specific state variables
  !----------------------------------------------------------------
  ! Pools and other variables with year-to-year memory
  !----------------------------------------------------------------
  type plant_type

    ! PFT index that goes along with this instance of 'plant'
    integer :: pftno

    ! canopy
    real :: fpc_grid            ! fractional projective cover
    real :: lai_ind             ! fraction of absorbed photosynthetically active radiation
    real :: fapar_ind           ! fraction of absorbed photosynthetically active radiation
    real :: acrown              ! crown area

    ! leaf traits
    real :: narea               ! total leaf N per unit leaf area (gN m-2)
    real :: narea_metabolic     ! metabolic leaf N per unit leaf area (gN m-2)
    real :: narea_structural    ! structural leaf N per unit leaf area (gN m-2)
    real :: lma                 ! leaf mass per area (gC m-2)
    real :: sla                 ! specific leaf area (m2 gC-1)
    real :: nmass               ! leaf N per unit leaf mass, g N / g-dry mass
    real :: r_cton_leaf         ! leaf C:N ratio [gC/gN] 
    real :: r_ntoc_leaf         ! leaf N:C ratio [gN/gC]

  end type plant_type


  !----------------------------------------------------------------
  ! Fluxes and other variables with no memory
  !----------------------------------------------------------------
  type plant_fluxes_type

    real :: dgpp     ! daily gross primary production [gC/m2/d]           
    real :: drd      ! daily dark respiration [gC/m2/d]
    real :: dtransp  ! daily transpiration [mm]

  end type plant_fluxes_type

  !-----------------------------------------------------------------------
  ! Parameters. Runtime read-in
  !-----------------------------------------------------------------------
  ! NON PFT-DEPENDENT PARAMETERS
  type params_plant_type
    real :: kbeer             ! canopy light extinction coefficient
  end type params_plant_type

  type( params_plant_type ) :: params_plant

  ! PFT-DEPENDENT PARAMETERS
  type params_pft_plant_type
    character(len=4) :: pftname    ! standard PFT name with 4 characters length
    integer :: lu_category         ! land use category associated with PFT
    logical, dimension(nlu) :: islu! islu(ipft,ilu) is true if ipft belongs to ilu
    logical :: grass               ! boolean for growth form 'grass'
    logical :: tree                ! boolean for growth form 'tree'
    logical :: nfixer              ! whether plant is capable of symbiotically fixing N
    logical :: c3                  ! whether plant follows C3 photosynthesis
    logical :: c4                  ! whether plant follows C4 photosynthesis
    real    :: sla                 ! specific leaf area (m2 gC-1)
    real    :: lma                 ! leaf mass per area (gC m-2)
    real    :: r_ntolma            ! constant ratio of structural N to C (LMA) (gN/gC)
  end type params_pft_plant_type

  type( params_pft_plant_type ), dimension(npft) :: params_pft_plant

  !----------------------------------------------------------------
  ! Module-specific output variables
  !----------------------------------------------------------------
  ! daily

  ! annual
  real, dimension(:,:), allocatable :: outanarea_mb
  real, dimension(:,:), allocatable :: outanarea_cw
  real, dimension(:,:), allocatable :: outalai
  real, dimension(:,:), allocatable :: outalma
  real, dimension(:,:), allocatable :: outacton_lm

  ! required for outputting leaf trait variables in other modules
  integer, dimension(npft) :: maxdoy  ! DOY of maximum LAI

contains

  function get_fapar( lai ) result( fapar )
    !////////////////////////////////////////////////////////////////
    ! FOLIAGE PROJECTIVE COVER 
    ! = Fraction of Absorbed Photosynthetically Active Radiation
    ! Function returns fractional plant cover an individual
    ! Eq. 7 in Sitch et al., 2003
    !----------------------------------------------------------------
    ! arguments
    real, intent(in) :: lai

    ! function return variable
    real :: fapar

    fapar = ( 1.0 - exp( -1.0 * params_plant%kbeer * lai) )

  end function get_fapar


  function get_leaf_n_metabolic_canopy( mylai, meanmppfd, nv, myfapar ) result( mynleaf_metabolic )
    !////////////////////////////////////////////////////////////////
    ! Calculates metabolic leaf N at canopy-level, determined by 
    ! light conditions (meanmppfd) and the Rubisco-N per unit absorbed
    ! light.
    !----------------------------------------------------------------
    use md_params_core, only: nmonth

    ! arguments
    real, intent(in)                    :: mylai
    real, dimension(nmonth), intent(in) :: meanmppfd
    real, dimension(nmonth), intent(in) :: nv
    real, intent(in), optional          :: myfapar

    ! function return variable
    real :: mynleaf_metabolic  ! mol N m-2-ground

    ! local variables
    real :: maxnv

    ! Metabolic N is predicted and is optimised at a monthly time scale. 
    ! Leaf traits are calculated based on metabolic N => cellwall N => cellwall C / LMA
    ! Leaves get thinner at the bottom of the canopy => increasing LAI through the season comes at a declining C and N cost
    ! Monthly variations in metabolic N, determined by variations in meanmppfd and nv should not result in variations in leaf traits. 
    ! In order to prevent this, assume annual maximum metabolic N, part of which is deactivated during months with lower insolation (and Rd reduced.)
    maxnv = maxval( meanmppfd(:) * nv(:) )

    if (present(myfapar)) then
      mynleaf_metabolic = maxnv * myfapar
    else
      mynleaf_metabolic = maxnv * get_fapar( mylai )
    end if

  end function get_leaf_n_metabolic_canopy


  subroutine get_leaftraits( plant, meanmppfd, nv )
    !////////////////////////////////////////////////////////////////
    ! Calculates leaf traits based on (predicted) metabolic Narea and
    ! (prescribed) parameters that relate structural to metabolic
    ! Narea and Carea to structural Narea:
    ! Narea_metabolic  = predicted
    ! Narea_structural = rN:C_struct * LMA
    !----------------------------------------------------------------
    use md_params_core, only: c_content_of_biomass, nmonth, n_molmass, c_molmass

    ! arguments
    type( plant_type ), intent(inout)   :: plant
    real, dimension(nmonth), intent(in) :: meanmppfd
    real, dimension(nmonth), intent(in) :: nv

    ! local variables
    real :: narea_metabolic_canopy   ! g N m-2-ground

    ! canopy-level, in units of gN / m2-ground 
    narea_metabolic_canopy  = n_molmass * get_leaf_n_metabolic_canopy(  -9999.9, meanmppfd(:), nv(:), plant%fapar_ind )

    ! leaf-level, in units of gN / m2-leaf 
    ! assume narea_metabolic is representative of the outer canopy, therefore divide by 1.0 (or just leave)
    plant%narea_metabolic  = narea_metabolic_canopy / 1.0
    plant%narea_structural = params_pft_plant(plant%pftno)%r_ntolma * params_pft_plant(plant%pftno)%lma
    plant%narea            = plant%narea_metabolic + plant%narea_structural
    plant%lma              = params_pft_plant(plant%pftno)%lma

    ! additional traits
    plant%nmass            = plant%narea / ( plant%lma / c_content_of_biomass )
    plant%r_cton_leaf      = params_pft_plant(plant%pftno)%lma / plant%narea
    plant%r_ntoc_leaf      = 1.0 / plant%r_cton_leaf

  end subroutine get_leaftraits


  subroutine getpar_modl_plant()
    !////////////////////////////////////////////////////////////////
    !  Subroutine reads model parameters from input file.
    !  It was necessary to separate this SR from module md_plant
    !  because this SR uses module md_waterbal, which also uses
    !  _plant.
    ! Copyright (C) 2015, see LICENSE, Benjamin David Stocker
    ! contact: b.stocker@imperial.ac.uk
    !----------------------------------------------------------------    
    use md_sofunutils, only: getparreal
    use md_interface

    ! local variables
    integer :: pft
    integer :: npft_site

    !----------------------------------------------------------------
    ! NON-PFT DEPENDENT PARAMETERS
    !----------------------------------------------------------------
    ! canopy light extinction coefficient for Beer's Law
    params_plant%kbeer = getparreal( 'params/params_plant.dat', 'kbeer' )

    !----------------------------------------------------------------
    ! PFT DEPENDENT PARAMETERS
    ! read parameter input file and store values in single array
    ! important: Keep this order of reading PFT parameters fixed.
    !----------------------------------------------------------------
    pft = 0
    if ( interface%params_siml%lTrE ) then
      pft = pft + 1
      params_pft_plant(pft) = getpftparams( 'TrE' )
    end if

    if ( interface%params_siml%lTNE ) then
      pft = pft + 1
      params_pft_plant(pft) = getpftparams( 'TNE' )
    end if

    if ( interface%params_siml%lTrD ) then
      pft = pft + 1
      params_pft_plant(pft) = getpftparams( 'TrD' )
    end if

    if ( interface%params_siml%lTND ) then
      pft = pft + 1
      params_pft_plant(pft) = getpftparams( 'TND' )
    end if

    if ( interface%params_siml%lGr3 ) then
      pft = pft + 1
      params_pft_plant(pft) = getpftparams( 'Gr3' )
    end if

    if ( interface%params_siml%lGN3 ) then
      pft = pft + 1
      params_pft_plant(pft) = getpftparams( 'GN3' )
    end if

    if ( interface%params_siml%lGr4 ) then
      pft = pft + 1
      params_pft_plant(pft) = getpftparams( 'Gr4' )
    end if

    npft_site = pft
    if (npft_site==0) stop 'PLANT:GETPAR_MODL_PLANT: PFT name not valid. See run/<simulationname>.sofun.parameter'

  end subroutine getpar_modl_plant


  function getpftparams( pftname ) result( out_getpftparams )
    !----------------------------------------------------------------
    ! Read PFT parameters from respective file, given the PFT name
    !----------------------------------------------------------------
    use md_sofunutils, only: getparreal

    ! arguments
    character(len=*), intent(in) :: pftname

    ! local variables
    real :: lu_category_prov    ! land use category associated with PFT (provisional)
    real :: code_growthform
    real :: code_nfixer

    ! function return variable
    type( params_pft_plant_type ) :: out_getpftparams

    ! standard PFT name
    out_getpftparams%pftname = pftname

    ! PFT names
    ! Gr3 : C3 grass                          
    ! Gr4 : C4 grass     
    if (trim(pftname)=='Gr3') then
      out_getpftparams%grass   = .true.
      out_getpftparams%tree    = .false.
      out_getpftparams%c3      = .true.
      out_getpftparams%c4      = .false.
      out_getpftparams%nfixer  = .false.
    else if (trim(pftname)=='GN3') then
      out_getpftparams%grass   = .true.
      out_getpftparams%tree    = .false.
      out_getpftparams%c3      = .true.
      out_getpftparams%c4      = .false.
      out_getpftparams%nfixer  = .true.
    else if (trim(pftname)=='Gr4') then
      out_getpftparams%grass   = .true.
      out_getpftparams%tree    = .false.
      out_getpftparams%c3      = .false.
      out_getpftparams%c4      = .true.
      out_getpftparams%nfixer  = .false.
    else if (trim(pftname)=='TrE') then
      out_getpftparams%grass   = .false.
      out_getpftparams%tree    = .true.
      out_getpftparams%c3      = .true.
      out_getpftparams%c4      = .false.
      out_getpftparams%nfixer  = .false.
    else if (trim(pftname)=='TNE') then
      out_getpftparams%grass   = .false.
      out_getpftparams%tree    = .true.
      out_getpftparams%c3      = .true.
      out_getpftparams%c4      = .false.
      out_getpftparams%nfixer  = .true.
    else if (trim(pftname)=='TND') then
      out_getpftparams%grass   = .false.
      out_getpftparams%tree    = .true.
      out_getpftparams%c3      = .true.
      out_getpftparams%c4      = .false.
      out_getpftparams%nfixer  = .true.
    end if      

    ! land use category associated with PFT (provisional) 
    lu_category_prov = getparreal( trim('params/params_plant_'//trim(pftname)//'.dat'), 'lu_category_prov' )
    if (lu_category_prov==1.0) then
      out_getpftparams%lu_category = lunat
      out_getpftparams%islu(lunat) = .true.
    else
      out_getpftparams%islu(lunat) = .false.
    end if

    ! leaf mass per area (gC m-2)
    out_getpftparams%lma = getparreal( trim('params/params_plant_'//pftname//'.dat'), 'lma' )
    out_getpftparams%sla = 1.0 / out_getpftparams%lma

    ! constant ratio of leaf structural N to LMA
    out_getpftparams%r_ntolma = getparreal( trim('params/params_plant_'//pftname//'.dat'), 'r_ntolma' )

  end function getpftparams


  subroutine initglobal_plant( plant, ngridcells )
    !////////////////////////////////////////////////////////////////
    !  Initialisation of all _pools on all gridcells at the beginning
    !  of the simulation.
    !  June 2014
    !  b.stocker@imperial.ac.uk
    !----------------------------------------------------------------
    use md_params_core, only: npft

    ! argument
    type( plant_type ), dimension(npft,ngridcells), intent(inout) :: plant
    integer, intent(in) :: ngridcells

    ! local variables
    integer :: pft
    integer :: jpngr

    !-----------------------------------------------------------------------------
    ! derive which PFTs are present from fpc_grid (which is prescribed)
    !-----------------------------------------------------------------------------
    do jpngr=1,ngridcells
      do pft=1,npft
        call initpft( plant(pft,jpngr) )
        plant(pft,jpngr)%pftno = pft
      end do
    end do

  end subroutine initglobal_plant


  subroutine initpft( plant )
    !////////////////////////////////////////////////////////////////
    !  Initialisation of specified PFT on specified gridcell
    !  June 2014
    !  b.stocker@imperial.ac.uk
    !----------------------------------------------------------------
    ! argument
    type( plant_type ), intent(inout) :: plant

    plant%fpc_grid  = 0.0
    plant%lai_ind   = 0.0
    plant%fapar_ind = 0.0
    plant%acrown    = 0.0

    ! canpopy state variables
    plant%narea            = 0.0
    plant%narea_metabolic  = 0.0
    plant%narea_structural = 0.0
    plant%lma              = 0.0
    plant%sla              = 0.0
    plant%nmass            = 0.0
    plant%r_cton_leaf      = 0.0
    plant%r_ntoc_leaf      = 0.0

  end subroutine initpft


  subroutine initdaily_plant( plant_fluxes )

    !////////////////////////////////////////////////////////////////
    ! Initialises all daily variables with zero.
    !----------------------------------------------------------------
    ! arguments
    type( plant_fluxes_type ), dimension(npft), intent(inout) :: plant_fluxes

    plant_fluxes(:)%dgpp    = 0.0
    plant_fluxes(:)%drd     = 0.0
<<<<<<< HEAD
    plant_fluxes(:)%dtransp = 0.0
=======
>>>>>>> 04d8fd6f

  end subroutine initdaily_plant


  subroutine initoutput_plant( ngridcells )
    !////////////////////////////////////////////////////////////////
    ! Initialises all daily variables with zero.
    ! Called at the beginning of each year by 'biosphere'.
    !----------------------------------------------------------------
    use md_interface, only: interface

    ! arguments
    integer, intent(in) :: ngridcells
    
    ! annual output variables
    if (interface%params_siml%loutplant) then

      if (interface%steering%init) then
        allocate( outanarea_mb(npft,ngridcells) )
        allocate( outanarea_cw(npft,ngridcells) )
        allocate( outalai(npft,ngridcells) )
        allocate( outalma(npft,ngridcells) )
        allocate( outacton_lm(npft,ngridcells) )
      end if
      
      outanarea_mb(:,:) = 0.0
      outanarea_cw(:,:) = 0.0
      outalai     (:,:) = 0.0
      outalma     (:,:) = 0.0
      outacton_lm (:,:) = 0.0

    end if

  end subroutine initoutput_plant


  subroutine initio_plant()
    !////////////////////////////////////////////////////////////////
    ! Opens input/output files.
    !----------------------------------------------------------------
    use md_interface, only: interface

    ! local variables
    character(len=256) :: prefix
    character(len=256) :: filnam

    prefix = "./output/"//trim(interface%params_siml%runname)

    !////////////////////////////////////////////////////////////////
    ! DAILY OUTPUT: OPEN ASCII OUTPUT FILES 
    !----------------------------------------------------------------


    !////////////////////////////////////////////////////////////////
    ! ANNUAL OUTPUT: OPEN ASCII OUTPUT FILES
    !----------------------------------------------------------------
    if (interface%params_siml%loutplant) then

      ! METABOLIC NAREA (AT ANNUAL LAI MAXIMUM)
      filnam=trim(prefix)//'.a.narea_mb.out'
      open(319,file=filnam,err=999,status='unknown')

      ! CELL WALL NAREA (AT ANNUAL LAI MAXIMUM)
      filnam=trim(prefix)//'.a.narea_cw.out'
      open(320,file=filnam,err=999,status='unknown')

      ! LEAF C:N RATIO (AT ANNUAL LAI MAXIMUM)
      filnam=trim(prefix)//'.a.cton_lm.out'
      open(321,file=filnam,err=999,status='unknown')

      ! LMA (AT ANNUAL LAI MAXIMUM)
      filnam=trim(prefix)//'.a.lma.out'
      open(322,file=filnam,err=999,status='unknown')

    end if

    return

    999  stop 'INITIO: error opening output files'

  end subroutine initio_plant


  subroutine getout_daily_plant( plant, plant_fluxes, jpngr, moy, doy )
    !////////////////////////////////////////////////////////////////
    ! SR called daily to sum up daily output variables.
    ! Note that output variables are collected only for those variables
    ! that are global anyway (e.g., outdcex). Others are not made 
    ! global just for this, but are collected inside the subroutine 
    ! where they are defined.
    !----------------------------------------------------------------
    use md_params_core, only: ndayyear, npft
    use md_interface, only: interface

    ! arguments
    type(plant_type), dimension(npft), intent(in) :: plant
    type(plant_fluxes_type), dimension(npft), intent(in) :: plant_fluxes
    integer, intent(in) :: jpngr
    integer, intent(in) :: moy
    integer, intent(in) :: doy

    ! local variables
    integer :: pft
    integer :: it

    !----------------------------------------------------------------
    ! DAILY FOR HIGH FREQUENCY OUTPUT
    ! Collect daily output variables
    ! so far not implemented for isotopes
    !----------------------------------------------------------------
    ! it = floor( real( doy - 1 ) / real( interface%params_siml%outdt ) ) + 1

    !----------------------------------------------------------------
    ! ANNUAL SUM OVER DAILY VALUES
    ! Collect annual output variables as sum of daily values
    !----------------------------------------------------------------
    ! if (interface%params_siml%loutplant) then
    !   ! nothing yet
    ! end if

  end subroutine getout_daily_plant


  subroutine getout_annual_plant( plant, jpngr )
    !////////////////////////////////////////////////////////////////
    !  SR called once a year to gather annual output variables.
    !----------------------------------------------------------------
    use md_params_core, only: ndayyear, npft
    use md_interface, only: interface

    ! arguments
    type( plant_type ), dimension(npft), intent(in) :: plant
    integer, intent(in)                             :: jpngr

    ! local variables
    integer :: pft
    integer :: doy

    ! Output annual value at day of peak LAI
    if (interface%params_siml%loutplant) then
      outanarea_mb(:,jpngr) = plant(:)%narea_metabolic 
      outanarea_cw(:,jpngr) = plant(:)%narea_structural
      outalai     (:,jpngr) = plant(:)%lai_ind
      outalma     (:,jpngr) = plant(:)%lma
      outacton_lm (:,jpngr) = plant(:)%r_cton_leaf
    end if

  end subroutine getout_annual_plant


  subroutine writeout_ascii_plant()
    !/////////////////////////////////////////////////////////////////////////
    ! Write daily ASCII output
    ! Copyright (C) 2015, see LICENSE, Benjamin David Stocker
    ! contact: b.stocker@imperial.ac.uk
    !-------------------------------------------------------------------------
    use md_params_core, only: ndayyear
    use md_interface, only: interface

    ! local variables
    real :: itime
    integer :: it, moy, jpngr

    ! xxx implement this: sum over gridcells? single output per gridcell?
    if (maxgrid>1) stop 'writeout_ascii: think of something ...'
    jpngr = 1

    !-------------------------------------------------------------------------
    ! DAILY OUTPUT
    ! Write daily value, summed over all PFTs / LUs
    ! xxx implement taking sum over PFTs (and gridcells) in this land use category
    !-------------------------------------------------------------------------
    ! if ( .not. interface%steering%spinup &
    !      .and. interface%steering%outyear>=interface%params_siml%daily_out_startyr &
    !      .and. interface%steering%outyear<=interface%params_siml%daily_out_endyr ) then

    !   ! Write daily output only during transient simulation
    !   do it=1,interface%params_siml%outnt

    !     ! Define 'itime' as a decimal number corresponding to day in the year + year
    !     itime = real(interface%steering%outyear) + real( it - 1 ) * interface%params_siml%outdt / real( ndayyear )
        
    !   end do
    ! end if

    !-------------------------------------------------------------------------
    ! ANNUAL OUTPUT
    ! Write annual value, summed over all PFTs / LUs
    ! xxx implement taking sum over PFTs (and gridcells) in this land use category
    !-------------------------------------------------------------------------
    if (interface%params_siml%loutplant) then

      itime = real(interface%steering%outyear)

      write(319,999) itime, sum(outanarea_mb(:,jpngr))
      write(320,999) itime, sum(outanarea_cw(:,jpngr))
      write(321,999) itime, sum(outacton_lm(:,jpngr))
      write(322,999) itime, sum(outalma(:,jpngr))

    end if

    return

    999 format (F20.8,F20.8)

  end subroutine writeout_ascii_plant

end module md_plant<|MERGE_RESOLUTION|>--- conflicted
+++ resolved
@@ -407,10 +407,7 @@
 
     plant_fluxes(:)%dgpp    = 0.0
     plant_fluxes(:)%drd     = 0.0
-<<<<<<< HEAD
     plant_fluxes(:)%dtransp = 0.0
-=======
->>>>>>> 04d8fd6f
 
   end subroutine initdaily_plant
 
