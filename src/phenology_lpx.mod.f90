--- conflicted
+++ resolved
@@ -168,16 +168,7 @@
       !   !----------------------------------------------------------
       !   dtphen(:,pft)=1.0
 
-<<<<<<< HEAD
-      endif
-=======
       ! endif
-      
-      ! print*, 'gettempphenology: dtphen_tmp(day,pft) '
-      ! print*, dtphen(:,pft)
-      ! print*, 'a' 
-      ! stop
->>>>>>> 2301ff41
 
 
     ! save monthly temperature for next year
@@ -240,8 +231,6 @@
 
       end do
 
-<<<<<<< HEAD
-=======
       ! xxx debug
       print*,'PHENOLOGY: overriding shedleaves'
       shedleaves(:,pft) = .false.
@@ -256,7 +245,6 @@
 
       ! stop 'phenology' 
 
->>>>>>> 2301ff41
     return
 
   end subroutine gettempphenology
