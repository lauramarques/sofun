--- conflicted
+++ resolved
@@ -37,13 +37,8 @@
 # Compiler and options
 FCOM=ifort
 CPPFLAGS=-e -fpp --preprocess_only -E
-<<<<<<< HEAD
-COMPFLAGS=-O3 -xSSE4.2 -axAVX,CORE-AVX-I,CORE-AVX2 -extend_source ##-r8 -i4 -align -pc64 -fp-model strict 
-DEBUGFLAGS=-O3 -xSSE4.2 -axAVX,CORE-AVX-I,CORE-AVX2 -extend_source -warn all -implicitnone -g -traceback -fpe0 -fpstkchk -CU
-=======
 COMPFLAGS=-O3 -xSSE4.2 -axAVX,CORE-AVX-I,CORE-AVX2 -extend_source -free ##-r8 -i4 -align -pc64 -fp-model strict 
 DEBUGFLAGS=-O3 -xSSE4.2 -axAVX,CORE-AVX-I,CORE-AVX2 -extend_source -free -warn all -implicitnone -g -traceback -fpe0 -fpstkchk -CU
->>>>>>> 9bca4d9d
 
 # System libraries
 # NETCDF_INC = /usr/local/include
