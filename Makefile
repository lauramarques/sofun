--- conflicted
+++ resolved
@@ -47,11 +47,7 @@
 # # System libraries
 # LIBS = -L $(NETCDF_LIB) -lnetcdf -lnetcdff
 
-<<<<<<< HEAD
 ## On Beni's laptop, use this (display by nc-config --libdir and nc-config --includedir)
-=======
-## On Beni's laptop, use this:
->>>>>>> a7f32a3c
 NETCDF_INC = /opt/local/include
 NETCDF_LIB = /opt/local/lib
 
@@ -60,14 +56,6 @@
 # NETCDF_LIB = /usr/local/lib
 # LIBS = -L $(NETCDF_LIB) -lnetcdf -lnetcdff -lgfortran # On Beni's work computer
 
-<<<<<<< HEAD
-# # On Imperial CX1, use this:
-# NETCDF_INC = /apps/netcdf/4.0.1-mcmodel-medium/include
-# NETCDF_LIB = /apps/netcdf/4.0.1-mcmodel-medium/lib -lnetcdf
-# LIBS = -L $(NETCDF_LIB) -lnetcdf
-
-=======
->>>>>>> a7f32a3c
 endif
 
 ######################
